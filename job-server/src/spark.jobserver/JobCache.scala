--- conflicted
+++ resolved
@@ -19,12 +19,8 @@
  * A cache for SparkJob classes.  A lot of times jobs are run repeatedly, and especially for low-latency
  * jobs, why retrieve the jar and load it every single time?
  */
-<<<<<<< HEAD
+
 class JobCache(maxEntries: Int, dao: ActorRef, sparkContext: SparkContext, loader: ContextURLClassLoader) {
-=======
-class JobCache(maxEntries: Int, dao: ActorRef, sparkContext: SparkContext, loader: ContextURLClassLoader,
-                jarCacheEnabled: Boolean) {
->>>>>>> 65c3310b
   import scala.concurrent.duration._
 
   private val cache = new LRUCache[(String, DateTime, String), JobJarInfo](maxEntries)
@@ -38,7 +34,6 @@
    * @param classPath the fully qualified name of the class/object to load
    */
   def getSparkJob(appName: String, uploadTime: DateTime, classPath: String): JobJarInfo = {
-<<<<<<< HEAD
     cache.get((appName, uploadTime, classPath), {
       import akka.pattern.ask
       import scala.concurrent.Await
@@ -51,30 +46,5 @@
       val constructor = JarUtils.loadClassOrObject[SparkJobBase](classPath, loader)
       JobJarInfo(constructor, classPath, jarFilePath)
     })
-=======
-    if (jarCacheEnabled)
-    {
-      logger.info(s"JobCache: Jar caching enabled for ${(appName, uploadTime, classPath)}")
-      cache.get((appName, uploadTime, classPath), loadJar(appName, uploadTime, classPath))
-    }
-    else
-    {
-      logger.info(s"JobCache: Jar caching disabled for ${(appName, uploadTime, classPath)}")
-      loadJar(appName, uploadTime, classPath)
-    }
-  }
-
-  private def loadJar(appName: String, uploadTime: DateTime, classPath: String): JobJarInfo = {
-    import akka.pattern.ask
-    import scala.concurrent.Await
-
-    val jarPathReq = (dao ? JobDAOActor.GetJarPath(appName, uploadTime)).mapTo[JobDAOActor.JarPath]
-    val jarPath = Await.result(jarPathReq, daoAskTimeout.duration).jarPath
-    val jarFilePath = new java.io.File(jarPath).getAbsolutePath()
-    sparkContext.addJar(jarFilePath)   // Adds jar for remote executors
-    loader.addURL(new URL("file:" + jarFilePath))   // Now jar added for local loader
-    val constructor = JarUtils.loadClassOrObject[SparkJob](classPath, loader)
-    JobJarInfo(constructor, classPath, jarFilePath)
->>>>>>> 65c3310b
   }
 }