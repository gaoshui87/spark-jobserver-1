package spark.jobserver

import java.net.URL
import org.apache.spark.{SparkContext, SparkEnv}
import org.joda.time.DateTime
import org.slf4j.LoggerFactory
import spark.jobserver.io.JobDAO
import spark.jobserver.util.{ContextURLClassLoader, JarUtils, LRUCache}

case class JobJarInfo(constructor: () => SparkJobBase,
                      className: String,
                      jarFilePath: String)

/**
 * A cache for SparkJob classes.  A lot of times jobs are run repeatedly, and especially for low-latency
 * jobs, why retrieve the jar and load it every single time?
 */
class JobCache(maxEntries: Int, dao: JobDAO, sparkContext: SparkContext, loader: ContextURLClassLoader,
                jarCacheEnabled: Boolean) {
  private val cache = new LRUCache[(String, DateTime, String), JobJarInfo](maxEntries)
  private val logger = LoggerFactory.getLogger(getClass)

  /**
   * Retrieves the given SparkJob class from the cache if it's there, otherwise use the DAO to retrieve it.
   * @param appName the appName under which the jar was uploaded
   * @param uploadTime the upload time for the version of the jar wanted
   * @param classPath the fully qualified name of the class/object to load
   */
  def getSparkJob(appName: String, uploadTime: DateTime, classPath: String): JobJarInfo = {
<<<<<<< HEAD
    if (jarCacheEnabled)
    {
      logger.info(s"JobCache: Jar caching enabled for ${(appName, uploadTime, classPath)}")
      cache.get((appName, uploadTime, classPath), loadJar(appName, uploadTime, classPath))
    }
    else
    {
      logger.info(s"JobCache: Jar caching disabled for ${(appName, uploadTime, classPath)}")
      loadJar(appName, uploadTime, classPath)
    }
  }

  private def loadJar(appName: String, uploadTime: DateTime, classPath: String): JobJarInfo = {
    val jarFilePath = new java.io.File(dao.retrieveJarFile(appName, uploadTime)).getAbsolutePath()
    sparkContext.addJar(jarFilePath)   // Adds jar for remote executors
    loader.addURL(new URL("file:" + jarFilePath))   // Now jar added for local loader
    val constructor = JarUtils.loadClassOrObject[SparkJob](classPath, loader)
    JobJarInfo(constructor, classPath, jarFilePath)
=======
    cache.get((appName, uploadTime, classPath), {
      val jarFilePath = new java.io.File(dao.retrieveJarFile(appName, uploadTime)).getAbsolutePath()
      sparkContext.addJar(jarFilePath)   // Adds jar for remote executors
      loader.addURL(new URL("file:" + jarFilePath))   // Now jar added for local loader
      val constructor = JarUtils.loadClassOrObject[SparkJobBase](classPath, loader)
      JobJarInfo(constructor, classPath, jarFilePath)
    })
>>>>>>> c97722dc
  }
}<|MERGE_RESOLUTION|>--- conflicted
+++ resolved
@@ -27,7 +27,6 @@
    * @param classPath the fully qualified name of the class/object to load
    */
   def getSparkJob(appName: String, uploadTime: DateTime, classPath: String): JobJarInfo = {
-<<<<<<< HEAD
     if (jarCacheEnabled)
     {
       logger.info(s"JobCache: Jar caching enabled for ${(appName, uploadTime, classPath)}")
@@ -46,14 +45,5 @@
     loader.addURL(new URL("file:" + jarFilePath))   // Now jar added for local loader
     val constructor = JarUtils.loadClassOrObject[SparkJob](classPath, loader)
     JobJarInfo(constructor, classPath, jarFilePath)
-=======
-    cache.get((appName, uploadTime, classPath), {
-      val jarFilePath = new java.io.File(dao.retrieveJarFile(appName, uploadTime)).getAbsolutePath()
-      sparkContext.addJar(jarFilePath)   // Adds jar for remote executors
-      loader.addURL(new URL("file:" + jarFilePath))   // Now jar added for local loader
-      val constructor = JarUtils.loadClassOrObject[SparkJobBase](classPath, loader)
-      JobJarInfo(constructor, classPath, jarFilePath)
-    })
->>>>>>> c97722dc
   }
 }