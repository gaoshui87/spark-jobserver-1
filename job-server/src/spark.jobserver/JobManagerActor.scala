package spark.jobserver

import akka.actor.{ActorRef, Props, PoisonPill}
import com.typesafe.config.Config
import java.net.{URI, URL}
import java.util.concurrent.atomic.AtomicInteger
import ooyala.common.akka.InstrumentedActor
import org.apache.spark.{ SparkEnv, SparkContext }
import org.joda.time.DateTime
import scala.concurrent.Future
import scala.util.{Failure, Success, Try}
import spark.jobserver.ContextSupervisor.StopContext
import spark.jobserver.io.{ JobDAO, JobInfo, JarInfo }
import spark.jobserver.util.{ContextURLClassLoader, SparkJobUtils}

object JobManagerActor {
  // Messages
  case object Initialize
  case class StartJob(appName: String, classPath: String, config: Config,
                      subscribedEvents: Set[Class[_]])

  // Results/Data
  case class Initialized(resultActor: ActorRef)
  case class InitError(t: Throwable)
  case class JobLoadingError(err: Throwable)

  // Akka 2.2.x style actor props for actor creation
  def props(dao: JobDAO, name: String, config: Config, isAdHoc: Boolean,
            resultActorRef: Option[ActorRef] = None): Props =
    Props(classOf[JobManagerActor], dao, name, config, isAdHoc, resultActorRef)
}

/**
 * The JobManager actor supervises jobs running in a single SparkContext, as well as shared metadata.
 * It creates a SparkContext (or a StreamingContext etc. depending on the factory class)
 * It also creates and supervises a JobResultActor and JobStatusActor, although an existing JobResultActor
 * can be passed in as well.
 *
 * == contextConfig ==
 * {{{
 *  num-cpu-cores = 4         # Total # of CPU cores to allocate across the cluster
 *  memory-per-node = 512m    # -Xmx style memory string for total memory to use for executor on one node
 *  dependent-jar-uris = ["local://opt/foo/my-foo-lib.jar"]
 *                            # URIs for dependent jars to load for entire context
 *  context-factory = "spark.jobserver.context.DefaultSparkContextFactory"
 *  spark.mesos.coarse = true  # per-context, rather than per-job, resource allocation
 *  rdd-ttl = 24 h            # time-to-live for RDDs in a SparkContext.  Don't specify = forever
 * }}}
 *
 * == global configuration ==
 * {{{
 *   spark {
 *     jobserver {
 *       max-jobs-per-context = 16      # Number of jobs that can be run simultaneously per context
 *     }
 *   }
 * }}}
 */
class JobManagerActor(dao: JobDAO,
                      contextName: String,
                      contextConfig: Config,
                      isAdHoc: Boolean,
                      resultActorRef: Option[ActorRef] = None) extends InstrumentedActor {

  import CommonMessages._
  import JobManagerActor._
  import scala.util.control.Breaks._
  import collection.JavaConverters._
  import context.dispatcher       // for futures to work

  val config = context.system.settings.config

  var jobContext: ContextLike = _
  var sparkEnv: SparkEnv = _
  protected var rddManagerActor: ActorRef = _

  private val maxRunningJobs = SparkJobUtils.getMaxRunningJobs(config)
  private val currentRunningJobs = new AtomicInteger(0)

  // When the job cache retrieves a jar from the DAO, it also adds it to the SparkContext for distribution
  // to executors.  We do not want to add the same jar every time we start a new job, as that will cause
  // the executors to re-download the jar every time, and causes race conditions.
  // NOTE: It's important that jobCache be lazy as sparkContext is not initialized until later
  private val jobCacheSize = Try(config.getInt("spark.job-cache.max-entries")).getOrElse(10000)
  private val jobCacheEnabled = Try(config.getBoolean("spark.job-cache.enabled")).getOrElse(false)
  // Use Spark Context's built in classloader when SPARK-1230 is merged.
  private val jarLoader = new ContextURLClassLoader(Array[URL](), getClass.getClassLoader)
<<<<<<< HEAD
  lazy val jobCache = new JobCache(jobCacheSize, dao, sparkContext, jarLoader, jobCacheEnabled)
=======
  lazy val jobCache = new JobCache(jobCacheSize, dao, jobContext.sparkContext, jarLoader)
>>>>>>> c97722dc

  private val statusActor = context.actorOf(Props(classOf[JobStatusActor], dao), "status-actor")
  protected val resultActor = resultActorRef.getOrElse(context.actorOf(Props[JobResultActor], "result-actor"))

  override def postStop() {
    logger.info("Shutting down SparkContext {}", contextName)
    Option(jobContext).foreach(_.stop())
  }

  def wrappedReceive: Receive = {
    case Initialize =>
      try {
        // Load side jars first in case the ContextFactory comes from it
        getSideJars(contextConfig).foreach { jarUri =>
          jarLoader.addURL(new URL(convertJarUriSparkToJava(jarUri)))
        }
        jobContext = createContextFromConfig()
        sparkEnv = SparkEnv.get
        rddManagerActor = context.actorOf(Props(classOf[RddManagerActor], jobContext.sparkContext),
                                          "rdd-manager-actor")
        getSideJars(contextConfig).foreach { jarUri => jobContext.sparkContext.addJar(jarUri) }
        sender ! Initialized(resultActor)
      } catch {
        case t: Throwable =>
          logger.error("Failed to create context " + contextName + ", shutting down actor", t)
          sender ! InitError(t)
          self ! PoisonPill
      }

    case StartJob(appName, classPath, jobConfig, events) =>
      startJobInternal(appName, classPath, jobConfig, events, jobContext, sparkEnv, rddManagerActor)
  }

  def startJobInternal(appName: String,
                       classPath: String,
                       jobConfig: Config,
                       events: Set[Class[_]],
                       jobContext: ContextLike,
                       sparkEnv: SparkEnv,
                       rddManagerActor: ActorRef): Option[Future[Any]] = {
    var future: Option[Future[Any]] = None
    breakable {
      val lastUploadTime = dao.getLastUploadTime(appName)
      if (!lastUploadTime.isDefined) {
        sender ! NoSuchApplication
        break
      }

      // Check appName, classPath from jar
      val jarInfo = JarInfo(appName, lastUploadTime.get)
      val jobId = java.util.UUID.randomUUID().toString()
      logger.info("Loading class {} for app {}", classPath, appName: Any)
      val jobJarInfo = try {
        jobCache.getSparkJob(jarInfo.appName, jarInfo.uploadTime, classPath)
      } catch {
        case _: ClassNotFoundException =>
          sender ! NoSuchClass
          postEachJob()
          break
          null // needed for inferring type of return value
        case err: Throwable =>
          sender ! JobLoadingError(err)
          postEachJob()
          break
          null
      }

      // Validate that job fits the type of context we launched
      val job = jobJarInfo.constructor()
      if (!jobContext.isValidJob(job)) {
        sender ! WrongJobType
        break
      }

      // Automatically subscribe the sender to events so it starts getting them right away
      resultActor ! Subscribe(jobId, sender, events)
      statusActor ! Subscribe(jobId, sender, events)

      val jobInfo = JobInfo(jobId, contextName, jarInfo, classPath, DateTime.now(), None, None)
      future =
        Option(getJobFuture(jobJarInfo, jobInfo, jobConfig, sender, jobContext, sparkEnv,
                            rddManagerActor))
    }

    future
  }

  private def getJobFuture(jobJarInfo: JobJarInfo,
                           jobInfo: JobInfo,
                           jobConfig: Config,
                           subscriber: ActorRef,
                           jobContext: ContextLike,
                           sparkEnv: SparkEnv,
                           rddManagerActor: ActorRef): Future[Any] = {
    // Use the SparkContext's ActorSystem threadpool for the futures, so we don't corrupt our own
    implicit val executionContext = sparkEnv.actorSystem

    val jobId = jobInfo.jobId
    val constructor = jobJarInfo.constructor
    logger.info("Starting Spark job {} [{}]...", jobId: Any, jobJarInfo.className)

    // Atomically increment the number of currently running jobs. If the old value already exceeded the
    // limit, decrement it back, send an error message to the sender, and return a dummy future with
    // nothing in it.
    if (currentRunningJobs.getAndIncrement() >= maxRunningJobs) {
      currentRunningJobs.decrementAndGet()
      sender ! NoJobSlotsAvailable(maxRunningJobs)
      return Future[Any](None)
    }

    Future {
      org.slf4j.MDC.put("jobId", jobId)
      logger.info("Starting job future thread")

      // Need to re-set the SparkEnv because it's thread-local and the Future runs on a diff thread
      SparkEnv.set(sparkEnv)

      // Use the Spark driver's class loader as it knows about all our jars already
      // NOTE: This may not even be necessary if we set the driver ActorSystem classloader correctly
      Thread.currentThread.setContextClassLoader(jarLoader)
      val job = constructor()
      if (job.isInstanceOf[NamedRddSupport]) {
        val namedRdds = job.asInstanceOf[NamedRddSupport].namedRddsPrivate
        if (namedRdds.get() == null) {
          namedRdds.compareAndSet(null, new JobServerNamedRdds(rddManagerActor))
        }
      }

      try {
        statusActor ! JobStatusActor.JobInit(jobInfo)

        val jobC = jobContext.asInstanceOf[job.C]
        job.validate(jobC, jobConfig) match {
          case SparkJobInvalid(reason) => {
            val err = new Throwable(reason)
            statusActor ! JobValidationFailed(jobId, DateTime.now(), err)
            throw err
          }
          case SparkJobValid => {
            statusActor ! JobStarted(jobId: String, contextName, jobInfo.startTime)
            job.runJob(jobC, jobConfig)
          }
        }
      } finally {
        org.slf4j.MDC.remove("jobId")
      }
    }.andThen {
      case Success(result: Any) =>
        statusActor ! JobFinished(jobId, DateTime.now())
        resultActor ! JobResult(jobId, result)
      case Failure(error: Throwable) =>
        // If and only if job validation fails, JobErroredOut message is dropped silently in JobStatusActor.
        statusActor ! JobErroredOut(jobId, DateTime.now(), error)
        logger.warn("Exception from job " + jobId + ": ", error)
    }.andThen {
      case _ =>
        // Make sure to decrement the count of running jobs when a job finishes, in both success and failure
        // cases.
        resultActor ! Unsubscribe(jobId, subscriber)
        statusActor ! Unsubscribe(jobId, subscriber)
        currentRunningJobs.getAndDecrement()
        postEachJob()
    }
  }

  // Use our classloader and a factory to create the SparkContext.  This ensures the SparkContext will use
  // our class loader when it spins off threads, and ensures SparkContext can find the job and dependent jars
  // when doing serialization, for example.
  def createContextFromConfig(contextName: String = contextName): ContextLike = {
    val factoryClassName = contextConfig.getString("context-factory")
    val factoryClass = jarLoader.loadClass(factoryClassName)
    val factory = factoryClass.newInstance.asInstanceOf[spark.jobserver.context.SparkContextFactory]
    Thread.currentThread.setContextClassLoader(jarLoader)
    factory.makeContext(config, contextConfig, contextName)
  }

  // This method should be called after each job is succeeded or failed
  private def postEachJob() {
    // Delete the JobManagerActor after each adhoc job
    if (isAdHoc) context.parent ! StopContext(contextName) // its parent is LocalContextSupervisorActor
  }

  // Protocol like "local" is supported in Spark for Jar loading, but not supported in Java.
  // This method helps convert those Spark URI to those supported by Java.
  // "local" URIs means that the jar must be present on each job server node at the path,
  // as well as on every Spark worker node at the path.
  // For the job server, convert the local to a local file: URI since Java URI doesn't understand local:
  private def convertJarUriSparkToJava(jarUri: String): String = {
    val uri = new URI(jarUri)
    uri.getScheme match {
      case "local" => "file://" + uri.getPath
      case _ => jarUri
    }
  }

  // "Side jars" are jars besides the main job jar that are needed for running the job.
  // They are loaded from the context/job config.
  // Each one should be an URL (http, ftp, hdfs, local, or file). local URLs are local files
  // present on every node, whereas file:// will be assumed only present on driver node
  private def getSideJars(config: Config): Seq[String] =
    Try(config.getStringList("dependent-jar-uris").asScala.toSeq).getOrElse(Nil)
}<|MERGE_RESOLUTION|>--- conflicted
+++ resolved
@@ -85,11 +85,7 @@
   private val jobCacheEnabled = Try(config.getBoolean("spark.job-cache.enabled")).getOrElse(false)
   // Use Spark Context's built in classloader when SPARK-1230 is merged.
   private val jarLoader = new ContextURLClassLoader(Array[URL](), getClass.getClassLoader)
-<<<<<<< HEAD
   lazy val jobCache = new JobCache(jobCacheSize, dao, sparkContext, jarLoader, jobCacheEnabled)
-=======
-  lazy val jobCache = new JobCache(jobCacheSize, dao, jobContext.sparkContext, jarLoader)
->>>>>>> c97722dc
 
   private val statusActor = context.actorOf(Props(classOf[JobStatusActor], dao), "status-actor")
   protected val resultActor = resultActorRef.getOrElse(context.actorOf(Props[JobResultActor], "result-actor"))
